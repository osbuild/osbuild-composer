{
<<<<<<< HEAD
  "fedora-35": {
    "dependencies": {
      "osbuild": {
        "commit": "cb989f79b110b4b18d372deace94a7c6c7137b93"
      }
    },
    "repos": [
      {
        "file": "/etc/yum.repos.d/fedora.repo",
        "x86_64": [
          {
            "title": "fedora",
            "name": "fedora",
            "baseurl": "https://rpmrepo.osbuild.org/v2/mirror/public/f35/f35-x86_64-fedora-20220106"
          }
        ],
        "aarch64": [
          {
            "title": "fedora",
            "name": "fedora",
            "baseurl": "https://rpmrepo.osbuild.org/v2/mirror/public/f35/f35-aarch64-fedora-20220106"
          }
        ]
      },
      {
        "file": "/etc/yum.repos.d/fedora-modular.repo",
        "x86_64": [
          {
            "title": "fedora-modular",
            "name": "fedora-modular",
            "baseurl": "https://rpmrepo.osbuild.org/v2/mirror/public/f35/f35-x86_64-fedora-modular-20220106"
          }
        ],
        "aarch64": [
          {
            "title": "fedora-modular",
            "name": "fedora-modular",
            "baseurl": "https://rpmrepo.osbuild.org/v2/mirror/public/f35/f35-aarch64-fedora-modular-20220106"
          }
        ]
      },
      {
        "file": "/etc/yum.repos.d/fedora-updates.repo",
        "x86_64": [
          {
            "title": "updates",
            "name": "updates",
            "baseurl": "https://rpmrepo.osbuild.org/v2/mirror/public/f35/f35-x86_64-updates-released-20230101"
          }
        ],
        "aarch64": [
          {
            "title": "updates",
            "name": "updates",
            "baseurl": "https://rpmrepo.osbuild.org/v2/mirror/public/f35/f35-aarch64-updates-released-20230101"
          }
        ]
      },
      {
        "file": "/etc/yum.repos.d/fedora-updates-modular.repo",
        "x86_64": [
          {
            "title": "updates-modular",
            "name": "updates-modular",
            "baseurl": "https://rpmrepo.osbuild.org/v2/mirror/public/f35/f35-x86_64-updates-released-modular-20230101"
          }
        ],
        "aarch64": [
          {
            "title": "updates-modular",
            "name": "updates-modular",
            "baseurl": "https://rpmrepo.osbuild.org/v2/mirror/public/f35/f35-aarch64-updates-released-modular-20230101"
          }
        ]
      }
    ]
  },
=======
>>>>>>> 08aa1e99
  "fedora-36": {
    "dependencies": {
      "osbuild": {
        "commit": "fdf064b15a1ef42bd13abdfcb7e08f764f596a60"
      }
    },
    "repos": [
      {
        "file": "/etc/yum.repos.d/fedora.repo",
        "x86_64": [
          {
            "title": "fedora",
            "name": "fedora",
            "baseurl": "https://rpmrepo.osbuild.org/v2/mirror/public/f36/f36-x86_64-fedora-20220617"
          }
        ],
        "aarch64": [
          {
            "title": "fedora",
            "name": "fedora",
            "baseurl": "https://rpmrepo.osbuild.org/v2/mirror/public/f36/f36-aarch64-fedora-20220617"
          }
        ]
      },
      {
        "file": "/etc/yum.repos.d/fedora-modular.repo",
        "x86_64": [
          {
            "title": "fedora-modular",
            "name": "fedora-modular",
            "baseurl": "https://rpmrepo.osbuild.org/v2/mirror/public/f36/f36-x86_64-fedora-modular-20220617"
          }
        ],
        "aarch64": [
          {
            "title": "fedora-modular",
            "name": "fedora-modular",
            "baseurl": "https://rpmrepo.osbuild.org/v2/mirror/public/f36/f36-aarch64-fedora-modular-20220617"
          }
        ]
      },
      {
        "file": "/etc/yum.repos.d/fedora-updates.repo",
        "x86_64": [
          {
            "title": "updates",
            "name": "updates",
            "baseurl": "https://rpmrepo.osbuild.org/v2/mirror/public/f36/f36-x86_64-updates-released-20230101"
          }
        ],
        "aarch64": [
          {
            "title": "updates",
            "name": "updates",
            "baseurl": "https://rpmrepo.osbuild.org/v2/mirror/public/f36/f36-aarch64-updates-released-20230101"
          }
        ]
      },
      {
        "file": "/etc/yum.repos.d/fedora-updates-modular.repo",
        "x86_64": [
          {
            "title": "updates-modular",
            "name": "updates-modular",
            "baseurl": "https://rpmrepo.osbuild.org/v2/mirror/public/f36/f36-x86_64-updates-released-modular-20230101"
          }
        ],
        "aarch64": [
          {
            "title": "updates-modular",
            "name": "updates-modular",
            "baseurl": "https://rpmrepo.osbuild.org/v2/mirror/public/f36/f36-aarch64-updates-released-modular-20230101"
          }
        ]
      }
    ]
  },
  "fedora-37": {
    "dependencies": {
      "osbuild": {
        "commit": "fdf064b15a1ef42bd13abdfcb7e08f764f596a60"
      }
    },
    "repos": [
      {
        "file": "/etc/yum.repos.d/fedora.repo",
        "x86_64": [
          {
            "title": "fedora",
            "name": "fedora",
            "baseurl": "https://rpmrepo.osbuild.org/v2/mirror/public/f37/f37-x86_64-fedora-20221124"
          }
        ],
        "aarch64": [
          {
            "title": "fedora",
            "name": "fedora",
            "baseurl": "https://rpmrepo.osbuild.org/v2/mirror/public/f37/f37-aarch64-fedora-20221124"
          }
        ]
      },
      {
        "file": "/etc/yum.repos.d/fedora-modular.repo",
        "x86_64": [
          {
            "title": "fedora-modular",
            "name": "fedora-modular",
            "baseurl": "https://rpmrepo.osbuild.org/v2/mirror/public/f37/f37-x86_64-fedora-modular-20221124"
          }
        ],
        "aarch64": [
          {
            "title": "fedora-modular",
            "name": "fedora-modular",
            "baseurl": "https://rpmrepo.osbuild.org/v2/mirror/public/f37/f37-aarch64-fedora-modular-20221124"
          }
        ]
      },
      {
        "file": "/etc/yum.repos.d/fedora-updates.repo",
        "x86_64": [
          {
            "title": "updates",
            "name": "updates",
            "baseurl": "https://rpmrepo.osbuild.org/v2/mirror/public/f37/f37-x86_64-updates-released-20230101"
          }
        ],
        "aarch64": [
          {
            "title": "updates",
            "name": "updates",
            "baseurl": "https://rpmrepo.osbuild.org/v2/mirror/public/f37/f37-aarch64-updates-released-20230101"
          }
        ]
      },
      {
        "file": "/etc/yum.repos.d/fedora-updates-modular.repo",
        "x86_64": [
          {
            "title": "updates-modular",
            "name": "updates-modular",
            "baseurl": "https://rpmrepo.osbuild.org/v2/mirror/public/f37/f37-x86_64-updates-released-modular-20230101"
          }
        ],
        "aarch64": [
          {
            "title": "updates-modular",
            "name": "updates-modular",
            "baseurl": "https://rpmrepo.osbuild.org/v2/mirror/public/f37/f37-aarch64-updates-released-modular-20230101"
          }
        ]
      }
    ]
  },
  "rhel-8.4": {
    "dependencies": {
      "osbuild": {
        "commit": "fdf064b15a1ef42bd13abdfcb7e08f764f596a60"
      }
    }
  },
  "rhel-8.6": {
    "dependencies": {
      "osbuild": {
        "commit": "fdf064b15a1ef42bd13abdfcb7e08f764f596a60"
      }
    }
  },
  "rhel-8.7": {
    "dependencies": {
      "osbuild": {
        "commit": "fdf064b15a1ef42bd13abdfcb7e08f764f596a60"
      }
<<<<<<< HEAD
    },
    "repos": [
      {
        "file": "/etc/yum.repos.d/rhel8internal.repo",
        "x86_64": [
          {
            "title": "RHEL-8-RPMREPO-NIGHTLY-BaseOS",
            "name": "baseos",
            "baseurl": "https://rpmrepo.osbuild.org/v2/mirror/rhvpn/el8/el8-x86_64-baseos-n8.7-20230101"
          },
          {
            "title": "RHEL-8-RPMREPO-NIGHTLY-AppStream",
            "name": "appstream",
            "baseurl": "https://rpmrepo.osbuild.org/v2/mirror/rhvpn/el8/el8-x86_64-appstream-n8.7-20230101"
          },
          {
            "title": "RHEL-8-RPMREPO-NIGHTLY-CRB",
            "name": "crb",
            "baseurl": "https://rpmrepo.osbuild.org/v2/mirror/rhvpn/el8/el8-x86_64-crb-n8.7-20230101"
          }
        ],
        "aarch64": [
          {
            "title": "RHEL-8-RPMREPO-NIGHTLY-BaseOS",
            "name": "baseos",
            "baseurl": "https://rpmrepo.osbuild.org/v2/mirror/rhvpn/el8/el8-aarch64-baseos-n8.7-20230101"
          },
          {
            "title": "RHEL-8-RPMREPO-NIGHTLY-AppStream",
            "name": "appstream",
            "baseurl": "https://rpmrepo.osbuild.org/v2/mirror/rhvpn/el8/el8-aarch64-appstream-n8.7-20230101"
          },
          {
            "title": "RHEL-8-RPMREPO-NIGHTLY-CRB",
            "name": "crb",
            "baseurl": "https://rpmrepo.osbuild.org/v2/mirror/rhvpn/el8/el8-aarch64-crb-n8.7-20230101"
          }
        ]
      }
    ]
=======
    }
>>>>>>> 08aa1e99
  },
  "rhel-8.8": {
    "dependencies": {
      "osbuild": {
        "commit": "cb989f79b110b4b18d372deace94a7c6c7137b93"
      }
    },
    "repos": [
      {
        "file": "/etc/yum.repos.d/rhel8internal.repo",
        "x86_64": [
          {
            "title": "RHEL-8-RPMREPO-NIGHTLY-BaseOS",
            "name": "baseos",
            "baseurl": "https://rpmrepo.osbuild.org/v2/mirror/rhvpn/el8/el8-x86_64-baseos-n8.8-20230101"
          },
          {
            "title": "RHEL-8-RPMREPO-NIGHTLY-AppStream",
            "name": "appstream",
            "baseurl": "https://rpmrepo.osbuild.org/v2/mirror/rhvpn/el8/el8-x86_64-appstream-n8.8-20230101"
          },
          {
            "title": "RHEL-8-RPMREPO-NIGHTLY-CRB",
            "name": "crb",
            "baseurl": "https://rpmrepo.osbuild.org/v2/mirror/rhvpn/el8/el8-x86_64-crb-n8.8-20230101"
          }
        ],
        "aarch64": [
          {
            "title": "RHEL-8-RPMREPO-NIGHTLY-BaseOS",
            "name": "baseos",
            "baseurl": "https://rpmrepo.osbuild.org/v2/mirror/rhvpn/el8/el8-aarch64-baseos-n8.8-20230101"
          },
          {
            "title": "RHEL-8-RPMREPO-NIGHTLY-AppStream",
            "name": "appstream",
            "baseurl": "https://rpmrepo.osbuild.org/v2/mirror/rhvpn/el8/el8-aarch64-appstream-n8.8-20230101"
          },
          {
            "title": "RHEL-8-RPMREPO-NIGHTLY-CRB",
            "name": "crb",
            "baseurl": "https://rpmrepo.osbuild.org/v2/mirror/rhvpn/el8/el8-aarch64-crb-n8.8-20230101"
          }
        ]
      }
    ]
  },
  "rhel-9.0": {
    "dependencies": {
      "osbuild": {
        "commit": "fdf064b15a1ef42bd13abdfcb7e08f764f596a60"
      }
    }
  },
  "rhel-9.1": {
    "dependencies": {
      "osbuild": {
        "commit": "fdf064b15a1ef42bd13abdfcb7e08f764f596a60"
      }
<<<<<<< HEAD
    },
    "repos": [
      {
        "file": "/etc/yum.repos.d/rhel9internal.repo",
        "x86_64": [
          {
            "title": "RHEL-9-RPMREPO-NIGHTLY-BaseOS",
            "name": "baseos",
            "baseurl": "https://rpmrepo.osbuild.org/v2/mirror/rhvpn/el9/el9-x86_64-baseos-n9.1-20230101"
          },
          {
            "title": "RHEL-9-RPMREPO-NIGHTLY-AppStream",
            "name": "appstream",
            "baseurl": "https://rpmrepo.osbuild.org/v2/mirror/rhvpn/el9/el9-x86_64-appstream-n9.1-20230101"
          },
          {
            "title": "RHEL-9-RPMREPO-NIGHTLY-CRB",
            "name": "crb",
            "baseurl": "https://rpmrepo.osbuild.org/v2/mirror/rhvpn/el9/el9-x86_64-crb-n9.1-20230101"
          }
        ],
        "aarch64": [
          {
            "title": "RHEL-9-RPMREPO-NIGHTLY-BaseOS",
            "name": "baseos",
            "baseurl": "https://rpmrepo.osbuild.org/v2/mirror/rhvpn/el9/el9-aarch64-baseos-n9.1-20230101"
          },
          {
            "title": "RHEL-9-RPMREPO-NIGHTLY-AppStream",
            "name": "appstream",
            "baseurl": "https://rpmrepo.osbuild.org/v2/mirror/rhvpn/el9/el9-aarch64-appstream-n9.1-20230101"
          },
          {
            "title": "RHEL-9-RPMREPO-NIGHTLY-CRB",
            "name": "crb",
            "baseurl": "https://rpmrepo.osbuild.org/v2/mirror/rhvpn/el9/el9-aarch64-crb-n9.1-20230101"
          }
        ]
      }
    ]
=======
    }
>>>>>>> 08aa1e99
  },
  "rhel-9.2": {
    "dependencies": {
      "osbuild": {
        "commit": "cb989f79b110b4b18d372deace94a7c6c7137b93"
      }
    },
    "repos": [
      {
        "file": "/etc/yum.repos.d/rhel9internal.repo",
        "x86_64": [
          {
            "title": "RHEL-9-RPMREPO-NIGHTLY-BaseOS",
            "name": "baseos",
            "baseurl": "https://rpmrepo.osbuild.org/v2/mirror/rhvpn/el9/el9-x86_64-baseos-n9.2-20230101"
          },
          {
            "title": "RHEL-9-RPMREPO-NIGHTLY-AppStream",
            "name": "appstream",
            "baseurl": "https://rpmrepo.osbuild.org/v2/mirror/rhvpn/el9/el9-x86_64-appstream-n9.2-20230101"
          },
          {
            "title": "RHEL-9-RPMREPO-NIGHTLY-CRB",
            "name": "crb",
            "baseurl": "https://rpmrepo.osbuild.org/v2/mirror/rhvpn/el9/el9-x86_64-crb-n9.2-20230101"
          }
        ],
        "aarch64": [
          {
            "title": "RHEL-9-RPMREPO-NIGHTLY-BaseOS",
            "name": "baseos",
            "baseurl": "https://rpmrepo.osbuild.org/v2/mirror/rhvpn/el9/el9-aarch64-baseos-n9.2-20230101"
          },
          {
            "title": "RHEL-9-RPMREPO-NIGHTLY-AppStream",
            "name": "appstream",
            "baseurl": "https://rpmrepo.osbuild.org/v2/mirror/rhvpn/el9/el9-aarch64-appstream-n9.2-20230101"
          },
          {
            "title": "RHEL-9-RPMREPO-NIGHTLY-CRB",
            "name": "crb",
            "baseurl": "https://rpmrepo.osbuild.org/v2/mirror/rhvpn/el9/el9-aarch64-crb-n9.2-20230101"
          }
        ]
      }
    ]
  },
  "centos-8": {
    "dependencies": {
      "osbuild": {
        "commit": "fdf064b15a1ef42bd13abdfcb7e08f764f596a60"
      }
    }
  },
  "centos-9": {
    "dependencies": {
      "osbuild": {
        "commit": "fdf064b15a1ef42bd13abdfcb7e08f764f596a60"
      }
    }
  },
  "centos-stream-9": {
    "dependencies": {
      "osbuild": {
        "commit": "fdf064b15a1ef42bd13abdfcb7e08f764f596a60"
      }
    },
    "repos": [
      {
        "file": "/etc/yum.repos.d/centos.repo",
        "x86_64": [
          {
            "title": "baseos",
            "name": "baseos",
            "baseurl": "https://rpmrepo.osbuild.org/v2/mirror/public/el9/cs9-x86_64-baseos-20230101"
          },
          {
            "title": "appstream",
            "name": "appstream",
            "baseurl": "https://rpmrepo.osbuild.org/v2/mirror/public/el9/cs9-x86_64-appstream-20230101"
          },
          {
            "title": "crb",
            "name": "crb",
            "baseurl": "https://rpmrepo.osbuild.org/v2/mirror/public/el9/cs9-x86_64-crb-20230101"
          }
        ],
        "aarch64": [
          {
            "title": "baseos",
            "name": "baseos",
            "baseurl": "https://rpmrepo.osbuild.org/v2/mirror/public/el9/cs9-aarch64-baseos-20230101"
          },
          {
            "title": "appstream",
            "name": "appstream",
            "baseurl": "https://rpmrepo.osbuild.org/v2/mirror/public/el9/cs9-aarch64-appstream-20230101"
          },
          {
            "title": "crb",
            "name": "crb",
            "baseurl": "https://rpmrepo.osbuild.org/v2/mirror/public/el9/cs9-aarch64-crb-20230101"
          }
        ]
      }
    ]
  },
  "centos-stream-8": {
    "dependencies": {
      "osbuild": {
        "commit": "fdf064b15a1ef42bd13abdfcb7e08f764f596a60"
      }
    },
    "repos": [
      {
        "file": "/etc/yum.repos.d/CentOS-Stream-BaseOS.repo",
        "x86_64": [
          {
            "title": "baseos",
            "name": "baseos",
            "baseurl": "https://rpmrepo.osbuild.org/v2/mirror/public/el8/cs8-x86_64-baseos-20230101"
          }
        ],
        "aarch64": [
          {
            "title": "baseos",
            "name": "baseos",
            "baseurl": "https://rpmrepo.osbuild.org/v2/mirror/public/el8/cs8-aarch64-baseos-20230101"
          }
        ]
      },
      {
        "file": "/etc/yum.repos.d/CentOS-Stream-AppStream.repo",
        "x86_64": [
          {
            "title": "appstream",
            "name": "appstream",
            "baseurl": "https://rpmrepo.osbuild.org/v2/mirror/public/el8/cs8-x86_64-appstream-20230101"
          }
        ],
        "aarch64": [
          {
            "title": "appstream",
            "name": "appstream",
            "baseurl": "https://rpmrepo.osbuild.org/v2/mirror/public/el8/cs8-aarch64-appstream-20230101"
          }
        ]
      },
      {
        "file": "/etc/yum.repos.d/CentOS-Stream-PowerTools.repo",
        "x86_64": [
          {
            "title": "powertools",
            "name": "powertools",
            "baseurl": "https://rpmrepo.osbuild.org/v2/mirror/public/el8/cs8-x86_64-powertools-20230101"
          }
        ],
        "aarch64": [
          {
            "title": "powertools",
            "name": "powertoosl",
            "baseurl": "https://rpmrepo.osbuild.org/v2/mirror/public/el8/cs8-aarch64-powertools-20230101"
          }
        ]
      }
    ]
  }
}<|MERGE_RESOLUTION|>--- conflicted
+++ resolved
@@ -1,84 +1,4 @@
 {
-<<<<<<< HEAD
-  "fedora-35": {
-    "dependencies": {
-      "osbuild": {
-        "commit": "cb989f79b110b4b18d372deace94a7c6c7137b93"
-      }
-    },
-    "repos": [
-      {
-        "file": "/etc/yum.repos.d/fedora.repo",
-        "x86_64": [
-          {
-            "title": "fedora",
-            "name": "fedora",
-            "baseurl": "https://rpmrepo.osbuild.org/v2/mirror/public/f35/f35-x86_64-fedora-20220106"
-          }
-        ],
-        "aarch64": [
-          {
-            "title": "fedora",
-            "name": "fedora",
-            "baseurl": "https://rpmrepo.osbuild.org/v2/mirror/public/f35/f35-aarch64-fedora-20220106"
-          }
-        ]
-      },
-      {
-        "file": "/etc/yum.repos.d/fedora-modular.repo",
-        "x86_64": [
-          {
-            "title": "fedora-modular",
-            "name": "fedora-modular",
-            "baseurl": "https://rpmrepo.osbuild.org/v2/mirror/public/f35/f35-x86_64-fedora-modular-20220106"
-          }
-        ],
-        "aarch64": [
-          {
-            "title": "fedora-modular",
-            "name": "fedora-modular",
-            "baseurl": "https://rpmrepo.osbuild.org/v2/mirror/public/f35/f35-aarch64-fedora-modular-20220106"
-          }
-        ]
-      },
-      {
-        "file": "/etc/yum.repos.d/fedora-updates.repo",
-        "x86_64": [
-          {
-            "title": "updates",
-            "name": "updates",
-            "baseurl": "https://rpmrepo.osbuild.org/v2/mirror/public/f35/f35-x86_64-updates-released-20230101"
-          }
-        ],
-        "aarch64": [
-          {
-            "title": "updates",
-            "name": "updates",
-            "baseurl": "https://rpmrepo.osbuild.org/v2/mirror/public/f35/f35-aarch64-updates-released-20230101"
-          }
-        ]
-      },
-      {
-        "file": "/etc/yum.repos.d/fedora-updates-modular.repo",
-        "x86_64": [
-          {
-            "title": "updates-modular",
-            "name": "updates-modular",
-            "baseurl": "https://rpmrepo.osbuild.org/v2/mirror/public/f35/f35-x86_64-updates-released-modular-20230101"
-          }
-        ],
-        "aarch64": [
-          {
-            "title": "updates-modular",
-            "name": "updates-modular",
-            "baseurl": "https://rpmrepo.osbuild.org/v2/mirror/public/f35/f35-aarch64-updates-released-modular-20230101"
-          }
-        ]
-      }
-    ]
-  },
-=======
->>>>>>> 08aa1e99
   "fedora-36": {
     "dependencies": {
       "osbuild": {
@@ -252,7 +172,13 @@
       "osbuild": {
         "commit": "fdf064b15a1ef42bd13abdfcb7e08f764f596a60"
       }
-<<<<<<< HEAD
+    }
+  },
+  "rhel-8.8": {
+    "dependencies": {
+      "osbuild": {
+        "commit": "cb989f79b110b4b18d372deace94a7c6c7137b93"
+      }
     },
     "repos": [
       {
@@ -261,82 +187,33 @@
           {
             "title": "RHEL-8-RPMREPO-NIGHTLY-BaseOS",
             "name": "baseos",
-            "baseurl": "https://rpmrepo.osbuild.org/v2/mirror/rhvpn/el8/el8-x86_64-baseos-n8.7-20230101"
+            "baseurl": "https://rpmrepo.osbuild.org/v2/mirror/rhvpn/el8/el8-x86_64-baseos-n8.8-20230101"
           },
           {
             "title": "RHEL-8-RPMREPO-NIGHTLY-AppStream",
             "name": "appstream",
-            "baseurl": "https://rpmrepo.osbuild.org/v2/mirror/rhvpn/el8/el8-x86_64-appstream-n8.7-20230101"
+            "baseurl": "https://rpmrepo.osbuild.org/v2/mirror/rhvpn/el8/el8-x86_64-appstream-n8.8-20230101"
           },
           {
             "title": "RHEL-8-RPMREPO-NIGHTLY-CRB",
             "name": "crb",
-            "baseurl": "https://rpmrepo.osbuild.org/v2/mirror/rhvpn/el8/el8-x86_64-crb-n8.7-20230101"
+            "baseurl": "https://rpmrepo.osbuild.org/v2/mirror/rhvpn/el8/el8-x86_64-crb-n8.8-20230101"
           }
         ],
         "aarch64": [
           {
             "title": "RHEL-8-RPMREPO-NIGHTLY-BaseOS",
             "name": "baseos",
-            "baseurl": "https://rpmrepo.osbuild.org/v2/mirror/rhvpn/el8/el8-aarch64-baseos-n8.7-20230101"
+            "baseurl": "https://rpmrepo.osbuild.org/v2/mirror/rhvpn/el8/el8-aarch64-baseos-n8.8-20230101"
           },
           {
             "title": "RHEL-8-RPMREPO-NIGHTLY-AppStream",
             "name": "appstream",
-            "baseurl": "https://rpmrepo.osbuild.org/v2/mirror/rhvpn/el8/el8-aarch64-appstream-n8.7-20230101"
+            "baseurl": "https://rpmrepo.osbuild.org/v2/mirror/rhvpn/el8/el8-aarch64-appstream-n8.8-20230101"
           },
           {
             "title": "RHEL-8-RPMREPO-NIGHTLY-CRB",
             "name": "crb",
-            "baseurl": "https://rpmrepo.osbuild.org/v2/mirror/rhvpn/el8/el8-aarch64-crb-n8.7-20230101"
-          }
-        ]
-      }
-    ]
-=======
-    }
->>>>>>> 08aa1e99
-  },
-  "rhel-8.8": {
-    "dependencies": {
-      "osbuild": {
-        "commit": "cb989f79b110b4b18d372deace94a7c6c7137b93"
-      }
-    },
-    "repos": [
-      {
-        "file": "/etc/yum.repos.d/rhel8internal.repo",
-        "x86_64": [
-          {
-            "title": "RHEL-8-RPMREPO-NIGHTLY-BaseOS",
-            "name": "baseos",
-            "baseurl": "https://rpmrepo.osbuild.org/v2/mirror/rhvpn/el8/el8-x86_64-baseos-n8.8-20230101"
-          },
-          {
-            "title": "RHEL-8-RPMREPO-NIGHTLY-AppStream",
-            "name": "appstream",
-            "baseurl": "https://rpmrepo.osbuild.org/v2/mirror/rhvpn/el8/el8-x86_64-appstream-n8.8-20230101"
-          },
-          {
-            "title": "RHEL-8-RPMREPO-NIGHTLY-CRB",
-            "name": "crb",
-            "baseurl": "https://rpmrepo.osbuild.org/v2/mirror/rhvpn/el8/el8-x86_64-crb-n8.8-20230101"
-          }
-        ],
-        "aarch64": [
-          {
-            "title": "RHEL-8-RPMREPO-NIGHTLY-BaseOS",
-            "name": "baseos",
-            "baseurl": "https://rpmrepo.osbuild.org/v2/mirror/rhvpn/el8/el8-aarch64-baseos-n8.8-20230101"
-          },
-          {
-            "title": "RHEL-8-RPMREPO-NIGHTLY-AppStream",
-            "name": "appstream",
-            "baseurl": "https://rpmrepo.osbuild.org/v2/mirror/rhvpn/el8/el8-aarch64-appstream-n8.8-20230101"
-          },
-          {
-            "title": "RHEL-8-RPMREPO-NIGHTLY-CRB",
-            "name": "crb",
             "baseurl": "https://rpmrepo.osbuild.org/v2/mirror/rhvpn/el8/el8-aarch64-crb-n8.8-20230101"
           }
         ]
@@ -355,50 +232,7 @@
       "osbuild": {
         "commit": "fdf064b15a1ef42bd13abdfcb7e08f764f596a60"
       }
-<<<<<<< HEAD
-    },
-    "repos": [
-      {
-        "file": "/etc/yum.repos.d/rhel9internal.repo",
-        "x86_64": [
-          {
-            "title": "RHEL-9-RPMREPO-NIGHTLY-BaseOS",
-            "name": "baseos",
-            "baseurl": "https://rpmrepo.osbuild.org/v2/mirror/rhvpn/el9/el9-x86_64-baseos-n9.1-20230101"
-          },
-          {
-            "title": "RHEL-9-RPMREPO-NIGHTLY-AppStream",
-            "name": "appstream",
-            "baseurl": "https://rpmrepo.osbuild.org/v2/mirror/rhvpn/el9/el9-x86_64-appstream-n9.1-20230101"
-          },
-          {
-            "title": "RHEL-9-RPMREPO-NIGHTLY-CRB",
-            "name": "crb",
-            "baseurl": "https://rpmrepo.osbuild.org/v2/mirror/rhvpn/el9/el9-x86_64-crb-n9.1-20230101"
-          }
-        ],
-        "aarch64": [
-          {
-            "title": "RHEL-9-RPMREPO-NIGHTLY-BaseOS",
-            "name": "baseos",
-            "baseurl": "https://rpmrepo.osbuild.org/v2/mirror/rhvpn/el9/el9-aarch64-baseos-n9.1-20230101"
-          },
-          {
-            "title": "RHEL-9-RPMREPO-NIGHTLY-AppStream",
-            "name": "appstream",
-            "baseurl": "https://rpmrepo.osbuild.org/v2/mirror/rhvpn/el9/el9-aarch64-appstream-n9.1-20230101"
-          },
-          {
-            "title": "RHEL-9-RPMREPO-NIGHTLY-CRB",
-            "name": "crb",
-            "baseurl": "https://rpmrepo.osbuild.org/v2/mirror/rhvpn/el9/el9-aarch64-crb-n9.1-20230101"
-          }
-        ]
-      }
-    ]
-=======
-    }
->>>>>>> 08aa1e99
+    }
   },
   "rhel-9.2": {
     "dependencies": {
